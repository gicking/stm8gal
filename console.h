--- conflicted
+++ resolved
@@ -1,115 +1,113 @@
-/**
-  \file console.h
-   
-  \author G. Icking-Konert
-  \date 2020-10-10
-  \version 0.1
-   
-  \brief declaration of console related routines
-   
-  declaration of console related routines
-*/
-
-// for including file only once
-#ifndef _CONSOLE_H_
-#define _CONSOLE_H_
-
-<<<<<<< HEAD
-#ifdef __cplusplus
-extern "C"
-{
-#endif
-=======
-#include <stdbool.h>
->>>>>>> 56c8e630
-
-// color codes 
-#define PRM_COLOR_DEFAULT       0
-#define PRM_COLOR_BLACK         1
-#define PRM_COLOR_BLUE          2
-#define PRM_COLOR_GREEN         3
-#define PRM_COLOR_RED           4
-#define PRM_COLOR_PINK          5
-#define PRM_COLOR_WHITE         6
-#define PRM_COLOR_YELLOW        7
-
-// Windows specific
-#if defined(WIN32) || defined(WIN64)
-
-  #include "windows.h"
-
-  // forground colours
-  #define FG_BLACK      0
-  #define FG_BLUE       ( FOREGROUND_BLUE | FOREGROUND_INTENSITY )
-  #define FG_BROWN      ( FOREGROUND_RED | FOREGROUND_GREEN )
-  #define FG_DARKBLUE   ( FOREGROUND_BLUE )
-  #define FG_DARKGREY   ( FOREGROUND_INTENSITY )
-  #define FG_GREEN      ( FOREGROUND_GREEN )
-  #define FG_GREY       ( FOREGROUND_RED | FOREGROUND_GREEN | FOREGROUND_BLUE )
-  #define FG_LIGHTBLUE  ( FOREGROUND_BLUE | FOREGROUND_GREEN | FOREGROUND_INTENSITY )
-  #define FG_LIGHTGREEN ( FOREGROUND_GREEN | FOREGROUND_INTENSITY )
-  #define FG_PINK       ( FOREGROUND_RED | FOREGROUND_BLUE | FOREGROUND_INTENSITY )
-  #define FG_RED        ( FOREGROUND_RED )
-  #define FG_LIGHTRED   ( FOREGROUND_RED | FOREGROUND_INTENSITY )
-  #define FG_TURQUOISE  ( FOREGROUND_BLUE | FOREGROUND_GREEN )
-  #define FG_VIOLET     ( FOREGROUND_RED | FOREGROUND_BLUE )
-  #define FG_WHITE      ( FOREGROUND_RED | FOREGROUND_GREEN | FOREGROUND_BLUE | FOREGROUND_INTENSITY )
-  #define FG_YELLOW     ( FOREGROUND_RED | FOREGROUND_GREEN | FOREGROUND_INTENSITY )
-  
-  // background colours 
-  #define BG_BLACK      ( 0 )
-  #define BG_BLUE       ( BACKGROUND_BLUE | BACKGROUND_INTENSITY )
-  #define BG_BROWN      ( BACKGROUND_RED | BACKGROUND_GREEN )
-  #define BG_DARKBLUE   ( BACKGROUND_BLUE )
-  #define BG_DARKGREY   ( BACKGROUND_INTENSITY )
-  #define BG_GREEN      ( BACKGROUND_GREEN )
-  #define BG_GREY       ( BACKGROUND_RED | BACKGROUND_GREEN | BACKGROUND_BLUE )
-  #define BG_LIGHTBLUE  ( BACKGROUND_BLUE | BACKGROUND_GREEN | BACKGROUND_INTENSITY )
-  #define BG_LIGHTGREEN ( BACKGROUND_GREEN | BACKGROUND_INTENSITY )
-  #define BG_PINK       ( BACKGROUND_RED | BACKGROUND_BLUE | BACKGROUND_INTENSITY )
-  #define BG_RED        ( BACKGROUND_RED )
-  #define BG_LIGHTRED   ( BACKGROUND_RED | BACKGROUND_INTENSITY )
-  #define BG_TURQUOISE  ( BACKGROUND_BLUE | BACKGROUND_GREEN )
-  #define BG_VIOLET     ( BACKGROUND_RED | BACKGROUND_BLUE )
-  #define BG_WHITE      ( BACKGROUND_RED | BACKGROUND_GREEN | BACKGROUND_BLUE | BACKGROUND_INTENSITY )
-  #define BG_YELLOW     ( BACKGROUND_RED | BACKGROUND_GREEN | BACKGROUND_INTENSITY )
-
-#elif defined(__APPLE__) || defined(__unix__)
-
-#endif // OS
-
-
-/// destination stream for console_print()
-typedef enum {STDOUT=0, STDERR=1} output_t;
-
-
-/// set title of console window
-#if defined(WIN32) || defined(WIN64) || defined(__APPLE__) || defined(__unix__)
-  void setConsoleTitle(const char *title);
-#endif // WIN32 || WIN64 || __APPLE__ || __unix__
-
-/// Sets module variable to enable or disable background operation
-void Console_SetBackgroundOperation(bool bgOperation);
-
-/// Returns module variable to enable or disable background operation
-bool Console_GetBackgroundOperation(void);
-
-/// set console text color
-void setConsoleColor(uint8_t color);
-
-/// message output function. Is separate to facilitate output to GUI window
-int console_print(output_t dest, char *fmt, ...);
-
-/// display error message and terminate
-int Error(char *format, ...);
-
-/// terminate program after cleaning up
-void Exit(uint8_t code, uint8_t pause);
-
-#ifdef __cplusplus
-} // extern "C"
-#endif
-
-#endif // _CONSOLE_H_
-
-// end of file
+/**
+  \file console.h
+   
+  \author G. Icking-Konert
+  \date 2020-10-10
+  \version 0.1
+   
+  \brief declaration of console related routines
+   
+  declaration of console related routines
+*/
+
+// for including file only once
+#ifndef _CONSOLE_H_
+#define _CONSOLE_H_
+
+#ifdef __cplusplus
+extern "C"
+{
+#endif
+
+#include <stdbool.h>
+
+// color codes 
+#define PRM_COLOR_DEFAULT       0
+#define PRM_COLOR_BLACK         1
+#define PRM_COLOR_BLUE          2
+#define PRM_COLOR_GREEN         3
+#define PRM_COLOR_RED           4
+#define PRM_COLOR_PINK          5
+#define PRM_COLOR_WHITE         6
+#define PRM_COLOR_YELLOW        7
+
+// Windows specific
+#if defined(WIN32) || defined(WIN64)
+
+  #include "windows.h"
+
+  // forground colours
+  #define FG_BLACK      0
+  #define FG_BLUE       ( FOREGROUND_BLUE | FOREGROUND_INTENSITY )
+  #define FG_BROWN      ( FOREGROUND_RED | FOREGROUND_GREEN )
+  #define FG_DARKBLUE   ( FOREGROUND_BLUE )
+  #define FG_DARKGREY   ( FOREGROUND_INTENSITY )
+  #define FG_GREEN      ( FOREGROUND_GREEN )
+  #define FG_GREY       ( FOREGROUND_RED | FOREGROUND_GREEN | FOREGROUND_BLUE )
+  #define FG_LIGHTBLUE  ( FOREGROUND_BLUE | FOREGROUND_GREEN | FOREGROUND_INTENSITY )
+  #define FG_LIGHTGREEN ( FOREGROUND_GREEN | FOREGROUND_INTENSITY )
+  #define FG_PINK       ( FOREGROUND_RED | FOREGROUND_BLUE | FOREGROUND_INTENSITY )
+  #define FG_RED        ( FOREGROUND_RED )
+  #define FG_LIGHTRED   ( FOREGROUND_RED | FOREGROUND_INTENSITY )
+  #define FG_TURQUOISE  ( FOREGROUND_BLUE | FOREGROUND_GREEN )
+  #define FG_VIOLET     ( FOREGROUND_RED | FOREGROUND_BLUE )
+  #define FG_WHITE      ( FOREGROUND_RED | FOREGROUND_GREEN | FOREGROUND_BLUE | FOREGROUND_INTENSITY )
+  #define FG_YELLOW     ( FOREGROUND_RED | FOREGROUND_GREEN | FOREGROUND_INTENSITY )
+  
+  // background colours 
+  #define BG_BLACK      ( 0 )
+  #define BG_BLUE       ( BACKGROUND_BLUE | BACKGROUND_INTENSITY )
+  #define BG_BROWN      ( BACKGROUND_RED | BACKGROUND_GREEN )
+  #define BG_DARKBLUE   ( BACKGROUND_BLUE )
+  #define BG_DARKGREY   ( BACKGROUND_INTENSITY )
+  #define BG_GREEN      ( BACKGROUND_GREEN )
+  #define BG_GREY       ( BACKGROUND_RED | BACKGROUND_GREEN | BACKGROUND_BLUE )
+  #define BG_LIGHTBLUE  ( BACKGROUND_BLUE | BACKGROUND_GREEN | BACKGROUND_INTENSITY )
+  #define BG_LIGHTGREEN ( BACKGROUND_GREEN | BACKGROUND_INTENSITY )
+  #define BG_PINK       ( BACKGROUND_RED | BACKGROUND_BLUE | BACKGROUND_INTENSITY )
+  #define BG_RED        ( BACKGROUND_RED )
+  #define BG_LIGHTRED   ( BACKGROUND_RED | BACKGROUND_INTENSITY )
+  #define BG_TURQUOISE  ( BACKGROUND_BLUE | BACKGROUND_GREEN )
+  #define BG_VIOLET     ( BACKGROUND_RED | BACKGROUND_BLUE )
+  #define BG_WHITE      ( BACKGROUND_RED | BACKGROUND_GREEN | BACKGROUND_BLUE | BACKGROUND_INTENSITY )
+  #define BG_YELLOW     ( BACKGROUND_RED | BACKGROUND_GREEN | BACKGROUND_INTENSITY )
+
+#elif defined(__APPLE__) || defined(__unix__)
+
+#endif // OS
+
+
+/// destination stream for console_print()
+typedef enum {STDOUT=0, STDERR=1} output_t;
+
+
+/// set title of console window
+#if defined(WIN32) || defined(WIN64) || defined(__APPLE__) || defined(__unix__)
+  void setConsoleTitle(const char *title);
+#endif // WIN32 || WIN64 || __APPLE__ || __unix__
+
+/// Sets module variable to enable or disable background operation
+void Console_SetBackgroundOperation(bool bgOperation);
+
+/// Returns module variable to enable or disable background operation
+bool Console_GetBackgroundOperation(void);
+
+/// set console text color
+void setConsoleColor(uint8_t color);
+
+/// message output function. Is separate to facilitate output to GUI window
+int console_print(output_t dest, char *fmt, ...);
+
+/// display error message and terminate
+int Error(char *format, ...);
+
+/// terminate program after cleaning up
+void Exit(uint8_t code, uint8_t pause);
+
+#ifdef __cplusplus
+} // extern "C"
+#endif
+
+#endif // _CONSOLE_H_
+
+// end of file