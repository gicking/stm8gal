--- conflicted
+++ resolved
@@ -66,35 +66,10 @@
   typedef enum {UART=0} physInterface_t;
 #endif
 
-<<<<<<< HEAD
-
-
-/*******
-  global variables
-*******/
-
-/// define globals only once (with _MAIN_ defined)
-#ifdef _MAIN_
-  #define global
-#else
-  #define global extern
-#endif
-
-/// wait for \<return\> prior to closing console window
-global bool           g_pauseOnExit;
-
-/// optimize for background operation, e.g. skip prompts and console colors
-global bool           g_backgroundOperation;
-
-// undefine global keyword
-#undef global
-
 #ifdef __cplusplus
 } // extern "C"
 #endif
 
-=======
->>>>>>> 56c8e630
 #endif // _MAIN_H_
 
 // end of file